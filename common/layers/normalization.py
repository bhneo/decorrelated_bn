"""
The implementations of Decorrelated Batch Normalization, including DecorrelatedBN and DecorrelatedBNPowerIter.
"""

import matplotlib.pyplot as mp
import numpy as np
import seaborn
import tensorflow as tf

from config import config as cfg

from tensorflow.python.framework import dtypes
from tensorflow.python.framework import ops
from tensorflow.python.framework import tensor_shape
from tensorflow.python.keras import backend as K
from tensorflow.python.keras import constraints
from tensorflow.python.keras import initializers
from tensorflow.python.keras import regularizers
from tensorflow.python.keras.engine import base_layer_utils
from tensorflow.python.keras.engine.input_spec import InputSpec
from tensorflow.python.keras.layers import Layer
from tensorflow.python.keras.utils import tf_utils
from tensorflow.python.ops import array_ops
from tensorflow.python.ops import math_ops
from tensorflow.python.ops import state_ops
from tensorflow.python.ops import variables as tf_variables


class DecorrelatedBN(Layer):
    _USE_V2_BEHAVIOR = True

    def __init__(self,
                 axis=-1,
                 momentum=0.9,
                 epsilon=1e-5,
                 m_per_group=0,
                 affine=True,
                 beta_initializer='zeros',
                 gamma_initializer='ones',
                 moving_mean_initializer='zeros',
                 moving_projection_initializer='identity',
                 beta_regularizer=None,
                 gamma_regularizer=None,
                 beta_constraint=None,
                 gamma_constraint=None,
                 trainable=True,
                 name=None,
                 **kwargs):

        super(DecorrelatedBN, self).__init__(name=name, trainable=trainable, **kwargs)
        if isinstance(axis, int):
            self.axis = axis
        else:
            raise TypeError('axis must be int, type given: %s'
                            % type(self.axis))
        self.momentum = momentum
        self.epsilon = epsilon
        self.m_per_group = m_per_group
        self.affine = affine
        self.beta_initializer = initializers.get(beta_initializer)
        self.gamma_initializer = initializers.get(gamma_initializer)
        self.moving_mean_initializer = initializers.get(moving_mean_initializer)
        self.moving_projection_initializer = initializers.get(moving_projection_initializer)
        self.beta_regularizer = regularizers.get(beta_regularizer)
        self.gamma_regularizer = regularizers.get(gamma_regularizer)
        self.beta_constraint = constraints.get(beta_constraint)
        self.gamma_constraint = constraints.get(gamma_constraint)

        self.moving_means = []
        self.moving_projections = []

        self._trainable_var = None

    @property
    def trainable(self):
        return self._trainable

    @trainable.setter
    def trainable(self, value):
        self._trainable = value
        if self._trainable_var is not None:
            self._trainable_var.update_value(value)

    def _get_trainable_var(self):
        if self._trainable_var is None:
            self._trainable_var = K.freezable_variable(
                self._trainable, name=self.name + '_trainable')
        return self._trainable_var

    def _get_training_value(self, training=None):
        if training is None:
            training = K.learning_phase()
        if self._USE_V2_BEHAVIOR:
            if isinstance(training, int):
                training = bool(training)
            if base_layer_utils.is_in_keras_graph():
                training = math_ops.logical_and(training, self._get_trainable_var())
            else:
                training = math_ops.logical_and(training, self.trainable)
        return training

    @property
    def _param_dtype(self):
        # Raise parameters of fp16 batch norm to fp32
        if self.dtype == dtypes.float16 or self.dtype == dtypes.bfloat16:
            return dtypes.float32
        else:
            return self.dtype or dtypes.float32

    def build(self, input_shape):
        # assert (len(input_shape) != 2 or len(input_shape) != 4), \
        #     'only 4D or 2D tensor supported, got {}D tensor instead'.format(len(input_shape))
        input_shape = tensor_shape.TensorShape(input_shape)
        if not input_shape.ndims:
            raise ValueError('Input has undefined rank:', input_shape)
        ndims = len(input_shape)

        if self.axis < 0:
            self.axis = ndims + self.axis

        axis_to_dim = {self.axis: input_shape.dims[self.axis].value}
        if axis_to_dim[self.axis] is None:
            raise ValueError('Input has undefined `axis` dimension. Input shape: ',
                             input_shape)
        if self.m_per_group == 0 or self.m_per_group > axis_to_dim[self.axis]:
            self.m_per_group = axis_to_dim[self.axis]

        self.input_spec = InputSpec(ndim=ndims, axes=axis_to_dim)

        # allow channels % m_per_group != 0
        self.groups = int(np.floor((axis_to_dim[self.axis] - 1) / self.m_per_group) + 1)
        dim = axis_to_dim[self.axis]
        for i in range(0, self.groups):
            mean_name = 'moving_mean{}'.format(i)
            projection_name = 'moving_projection{}'.format(i)
            if i < self.groups - 1:
                mean_shape = [1, self.m_per_group]
                projection_shape = [self.m_per_group, self.m_per_group]
            else:
                mean_shape = [1, dim - (self.groups - 1) * self.m_per_group]
                projection_shape = [dim - (self.groups - 1) * self.m_per_group, dim - (self.groups - 1) * self.m_per_group]

            moving_mean = self.add_weight(
                name=mean_name,
                shape=mean_shape,
                dtype=self._param_dtype,
                initializer=self.moving_mean_initializer,
                synchronization=tf_variables.VariableSynchronization.ON_READ,
                trainable=False,
                aggregation=tf_variables.VariableAggregation.MEAN,
                experimental_autocast=False)
            moving_projection = self.add_weight(
                name=projection_name,
                shape=projection_shape,
                dtype=self._param_dtype,
                initializer=self.moving_projection_initializer,
                synchronization=tf_variables.VariableSynchronization.ON_READ,
                trainable=False,
                aggregation=tf_variables.VariableAggregation.MEAN,
                experimental_autocast=False)

            self.moving_means.append(moving_mean)
            self.moving_projections.append(moving_projection)

        if self.affine:
            param_shape = [axis_to_dim[i] if i in axis_to_dim
                           else 1 for i in range(ndims)]
            self.gamma = self.add_weight(
                name='gamma',
                shape=param_shape,
                dtype=self._param_dtype,
                initializer=self.gamma_initializer,
                regularizer=self.gamma_regularizer,
                constraint=self.gamma_constraint,
                trainable=True,
                experimental_autocast=False)
            self.beta = self.add_weight(
                name='beta',
                shape=param_shape,
                dtype=self._param_dtype,
                initializer=self.beta_initializer,
                regularizer=self.beta_regularizer,
                constraint=self.beta_constraint,
                trainable=True,
                experimental_autocast=False)
        else:
            self.gamma = None
            self.beta = None

        super(DecorrelatedBN, self).build(input_shape)

    def call(self, inputs, training=None):
        training = self._get_training_value(training)

        # Compute the axes along which to reduce the mean / variance
        input_shape = inputs.shape
        ndims = len(input_shape)
        reduction_axes = [i for i in range(ndims) if i not in [self.axis]]

        # Broadcasting only necessary for single-axis batch norm where the axis is
        # not the last dimension
        broadcast_shape = [1] * ndims
        broadcast_shape[self.axis] = input_shape.dims[self.axis].value

        def _broadcast(v):
            if (v is not None and len(v.get_shape()) != ndims and
                    reduction_axes != list(range(ndims - 1))):
                return array_ops.reshape(v, broadcast_shape)
            return v

        scale, offset = _broadcast(self.gamma), _broadcast(self.beta)
        if self.axis != ndims-1:
            trans = reduction_axes+[self.axis]
            transpose_recover = [i for i in range(self.axis)] + [ndims-1] + [j for j in range(self.axis, ndims-1)]
            inputs = array_ops.transpose(inputs, perm=trans)
            transposed_shape = [-1] + inputs.get_shape().as_list()[1:]

        inputs = array_ops.reshape(inputs, shape=[-1, input_shape.dims[self.axis].value])

        # Determine a boolean value for `training`: could be True, False, or None.
        training_value = tf_utils.constant_value(training)
        outputs = []
        height, width = input_shape.as_list()[1], input_shape.as_list()[2]
        for i in range(self.groups):
            start_index = i * self.m_per_group
            end_index = np.min(((i + 1) * self.m_per_group, input_shape.dims[self.axis].value))
            group_input = inputs[:, start_index:end_index]

            if training_value is not False:
                mean = tf.reduce_mean(group_input, 0, keepdims=True)
                centered = group_input - mean

                # centered_ = tf.expand_dims(centered, -1)
                # sigma = tf.matmul(centered_, tf.linalg.matrix_transpose(centered_))
                # sigma = tf.reduce_mean(sigma, 0)

                sigma = tf.matmul(tf.linalg.matrix_transpose(centered), centered)
                sigma /= (cfg.training.batch_size*height*width)

                projection = self.get_projection(sigma, group_input)

                moving_mean = self.moving_means[i]
                moving_projection = self.moving_projections[i]

                mean = tf_utils.smart_cond(training,
                                           lambda: mean,
                                           lambda: ops.convert_to_tensor(moving_mean))
                projection = tf_utils.smart_cond(training,
                                                 lambda: projection,
                                                 lambda: ops.convert_to_tensor(moving_projection))

                new_mean, new_projection = mean, projection

                def _do_update(var, value):
                    return self._assign_moving_average(var, value, self.momentum, None)

                def mean_update():
                    true_branch = lambda: _do_update(self.moving_means[i], new_mean)
                    false_branch = lambda: self.moving_means[i]
                    return tf_utils.smart_cond(training, true_branch, false_branch)

                def projection_update():
                    true_branch = lambda: _do_update(self.moving_projections[i], new_projection)
                    false_branch = lambda: self.moving_projections[i]
                    return tf_utils.smart_cond(training, true_branch, false_branch)

                self.add_update(mean_update)
                self.add_update(projection_update)

            else:
                mean, projection = self.moving_means[i], self.moving_projections[i]
                centered = group_input - mean

            mean = math_ops.cast(mean, inputs.dtype)
            projection = math_ops.cast(projection, inputs.dtype)

            output = tf.matmul(centered, projection)
            outputs.append(output)

        outputs = tf.concat(outputs, 1)
        if self.axis != ndims - 1:
            outputs = tf.reshape(outputs, shape=transposed_shape)
            outputs = tf.transpose(outputs, perm=transpose_recover)
        else:
            outputs = tf.reshape(outputs, shape=[-1]+input_shape.as_list()[1:])

        if scale is not None:
            scale = math_ops.cast(scale, inputs.dtype)
            outputs = outputs * scale
        if offset is not None:
            offset = math_ops.cast(offset, inputs.dtype)
            outputs += offset

        # If some components of the shape got lost due to adjustments, fix that.
        outputs.set_shape(input_shape)
        return outputs

    def get_projection(self, sigma, inputs):
        eig, rotation, _ = tf.linalg.svd(sigma)
        eig += self.epsilon
        eig = tf.pow(eig, -1 / 2)
        eig = tf.linalg.diag(eig)

        whitten_matrix = tf.matmul(rotation, eig)
        return tf.matmul(whitten_matrix, tf.transpose(rotation))

    def _assign_moving_average(self, variable, value, momentum, inputs_size):
        with K.name_scope('AssignMovingAvg') as scope:
            with ops.colocate_with(variable):
                decay = ops.convert_to_tensor(1.0 - momentum, name='decay')
                if decay.dtype != variable.dtype.base_dtype:
                    decay = math_ops.cast(decay, variable.dtype.base_dtype)
                update_delta = (variable - math_ops.cast(value, variable.dtype)) * decay
                if inputs_size is not None:
                    update_delta = array_ops.where(inputs_size > 0, update_delta,
                                                   K.zeros_like(update_delta))
                return state_ops.assign_sub(variable, update_delta, name=scope)

    def compute_output_shape(self, input_shape):
        return input_shape


class IterativeNormalization(DecorrelatedBN):
    def __init__(self,
                 axis=-1,
                 momentum=0.99,
                 epsilon=1e-5,
                 m_per_group=0,
                 affine=True,
                 beta_initializer='zeros',
                 gamma_initializer='ones',
                 moving_mean_initializer='zeros',
                 moving_projection_initializer='identity',
                 iter_num=5,
                 beta_regularizer=None,
                 gamma_regularizer=None,
                 beta_constraint=None,
                 gamma_constraint=None,
                 trainable=True,
                 name=None,
                 **kwargs):

        super(IterativeNormalization, self).__init__(axis,
                                                     momentum,
                                                     epsilon, m_per_group,
                                                     affine,
                                                     beta_initializer,
                                                     gamma_initializer,
                                                     moving_mean_initializer,
                                                     moving_projection_initializer,
                                                     beta_regularizer,
                                                     gamma_regularizer,
                                                     beta_constraint,
                                                     gamma_constraint,
                                                     trainable, name,
                                                     **kwargs)
        self.iter_num = iter_num

    def get_projection(self, sigma, inputs):
        n_feature = inputs.get_shape().dims[-1].value
        trace = tf.linalg.trace(sigma)
        sigma_norm = sigma / trace

        projection = tf.eye(n_feature)
        # x1 = projection * projection
        # x2 = tf.matmul(projection, projection)
        for i in range(self.iter_num):
            projection = (3 * projection - projection * projection * projection * sigma_norm) / 2

        return projection / tf.sqrt(trace)


def test_BN():
    inputs = tf.random.normal([128, 32, 32, 3])
    outputs = tf.keras.layers.BatchNormalization()(inputs)


def test_decorrectedBN():
    data = tf.random.normal(shape=[256, 5])
    sigma = tf.matmul(tf.linalg.matrix_transpose(data), data)
    s, u, vt = tf.linalg.svd(sigma)
    result = tf.linalg.matmul(tf.linalg.matmul(u, tf.linalg.diag(s)), tf.linalg.matrix_transpose(vt))

    y2 = DecorrelatedBN(affine=False)(data, True)
    y2_inference, pro2_inference = DecorrelatedBN(affine=False)(data, False)
    y2_sigma = tf.matmul(tf.linalg.matrix_transpose(y2), y2) / 256
    s2, u2, v2 = tf.linalg.svd(y2_sigma)
    print(s2)
    print()
    print(y2_sigma)
    print()
    import matplotlib.pyplot as mp, seaborn

    seaborn.heatmap(y2_sigma, center=0, annot=True)
    mp.show()


def test_cnn_dbn():
<<<<<<< HEAD
    data = tf.random.normal(shape=[2, 4, 4, 16])
    data = tf.concat([data, data, data, data, data, data, data, data], 0)
    x = tf.reshape(data, [256, 16])
    x_sigma = tf.matmul(tf.linalg.matrix_transpose(x), x) / 256
=======
    data = tf.random.normal(shape=[16, 4, 4, 32])
    y = IterativeNormalization(m_per_group=4, iter_num=5)(data, True)
    y_ = tf.reshape(y, [256, 32])
    y_sigma = tf.matmul(tf.linalg.matrix_transpose(y_), y_) / 256
>>>>>>> c9a98ecc
    print()
    seaborn.heatmap(x_sigma, center=0, annot=True)
    mp.show()

    y = DecorrelatedBN(m_per_group=8)(data, True)
    y_ = tf.reshape(y, [256, 16])
    y_sigma = tf.matmul(tf.linalg.matrix_transpose(y_), y_) / 256
    print()
    seaborn.heatmap(y_sigma, center=0, annot=True)
    mp.show()


def test_whitten():
    data = tf.random.normal(shape=[256, 16])
    sigma = tf.matmul(tf.linalg.matrix_transpose(data), data)
    s, u, v = tf.linalg.svd(sigma)
    y = IterativeNormalization(affine=False, iter_num=5)(data, True)
    y_sigma = tf.matmul(tf.linalg.matrix_transpose(y), y) / 256
    s1, u1, v1 = tf.linalg.svd(y_sigma)

    y2 = DecorrelatedBN(affine=False)(data, True)
    y2_sigma = tf.matmul(tf.linalg.matrix_transpose(y2), y2) / 256
    s2, u2, v2 = tf.linalg.svd(y2_sigma)
    print(s1)
    print(s2)
    print()
    print(y_sigma)
    print(y2_sigma)
    print()
<|MERGE_RESOLUTION|>--- conflicted
+++ resolved
@@ -396,17 +396,10 @@
 
 
 def test_cnn_dbn():
-<<<<<<< HEAD
     data = tf.random.normal(shape=[2, 4, 4, 16])
     data = tf.concat([data, data, data, data, data, data, data, data], 0)
     x = tf.reshape(data, [256, 16])
     x_sigma = tf.matmul(tf.linalg.matrix_transpose(x), x) / 256
-=======
-    data = tf.random.normal(shape=[16, 4, 4, 32])
-    y = IterativeNormalization(m_per_group=4, iter_num=5)(data, True)
-    y_ = tf.reshape(y, [256, 32])
-    y_sigma = tf.matmul(tf.linalg.matrix_transpose(y_), y_) / 256
->>>>>>> c9a98ecc
     print()
     seaborn.heatmap(x_sigma, center=0, annot=True)
     mp.show()
